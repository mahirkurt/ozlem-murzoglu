{
  "permissions": {
    "allow": [
      "Bash(git push:*)",
      "Bash(git add:*)",
      "Bash(git commit:*)",
      "Bash(npm run dev:*)",
      "Bash(npm install)",
      "Bash(npm run build:*)",
      "Bash(npm cache clean:*)",
      "Bash(rm:*)",
      "Bash(npm ls:*)",
      "Bash(npm install:*)",
      "Bash(npx next:*)",
      "Bash(mkdir:*)",
      "Bash(mv:*)",
      "Bash(cp:*)",
      "Bash(timeout:*)",
      "Bash(powershell:*)",
      "Bash(npx puppeteer screenshot:*)",
      "Bash(dir:*)",
      "Bash(node:*)",
      "Bash(curl:*)",
<<<<<<< HEAD
      "Bash(git merge:*)"
=======
      "Bash(git checkout:*)",
      "Bash(ng version)",
      "Bash(ng new:*)",
      "Bash(ng generate component:*)",
      "Bash(npm run start:*)",
      "WebFetch(domain:ozlemmurzoglu.com)",
      "WebSearch",
      "Bash(npx ng:*)"
>>>>>>> 6ed1e4f4
    ],
    "deny": []
  }
}<|MERGE_RESOLUTION|>--- conflicted
+++ resolved
@@ -21,9 +21,7 @@
       "Bash(dir:*)",
       "Bash(node:*)",
       "Bash(curl:*)",
-<<<<<<< HEAD
-      "Bash(git merge:*)"
-=======
+      "Bash(git merge:*)",
       "Bash(git checkout:*)",
       "Bash(ng version)",
       "Bash(ng new:*)",
@@ -32,7 +30,6 @@
       "WebFetch(domain:ozlemmurzoglu.com)",
       "WebSearch",
       "Bash(npx ng:*)"
->>>>>>> 6ed1e4f4
     ],
     "deny": []
   }
